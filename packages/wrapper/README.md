--- conflicted
+++ resolved
@@ -244,11 +244,9 @@
 ```
 </details>
 
-<<<<<<< HEAD
-## build
-The wasm is not included in version control, so to build you'll need rust and it's toolchain. That includes `rustup` and `cargo`
-
-### install build deps
+### build
+
+### deps
 
 Install **wasm-pack** with `cargo install wasm-pack` 
 
@@ -280,10 +278,6 @@
 ### build package 
 
 Build the package with `build` 
-=======
-### build
-
->>>>>>> 419752f3
 **npm**
 
 ```bash
@@ -323,10 +317,6 @@
 <summary>pnpm</summary>
 
 ```bash
-<<<<<<< HEAD
   pnpm build
-=======
-  yarn test
->>>>>>> 419752f3
 ```
 </details>